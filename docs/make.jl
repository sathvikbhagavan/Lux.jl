using Documenter, DocumenterMarkdown, Lux, Pkg

import Flux  # Load weak dependencies

using PythonCall, CondaPkg, Pkg  # Load mkdocs dependencies

deployconfig = Documenter.auto_detect_deploy_system()
Documenter.post_status(deployconfig; type="pending", repo="github.com/LuxDL/Lux.jl.git")

makedocs(;
    sitename="Lux",
    authors="Avik Pal et al.",
    clean=true,
    doctest=true,
    modules=[Lux],
    strict=[:doctest, :linkcheck, :parse_error, :example_block, :missing_docs],
    checkdocs=:all,
    format=Markdown(),
    draft=false,
    build=joinpath(@__DIR__, "docs"))

<<<<<<< HEAD
deploydocs(;
    repo="github.com/avik-pal/Lux.jl.git",
    push_preview=true,
    deps=Deps.pip("mkdocs",
        "pygments",
        "python-markdown-math",
        "mkdocs-material",
        "pymdown-extensions",
        "mkdocstrings",
        "mknotebooks",
        "pytkdocs_tweaks",
        "mkdocs_include_exclude_files",
        "jinja2"),
    make=() -> run(`mkdocs build`),
    target="site",
    devbranch="main")
=======
Pkg.activate(@__DIR__)

CondaPkg.withenv() do
    current_dir = pwd()
    cd(@__DIR__)
    run(`mkdocs build`)
    cd(current_dir)
end

deploydocs(; repo="github.com/LuxDL/Lux.jl.git", push_preview=true, target="site",
           devbranch="main")
>>>>>>> 874e18fc
<|MERGE_RESOLUTION|>--- conflicted
+++ resolved
@@ -19,24 +19,6 @@
     draft=false,
     build=joinpath(@__DIR__, "docs"))
 
-<<<<<<< HEAD
-deploydocs(;
-    repo="github.com/avik-pal/Lux.jl.git",
-    push_preview=true,
-    deps=Deps.pip("mkdocs",
-        "pygments",
-        "python-markdown-math",
-        "mkdocs-material",
-        "pymdown-extensions",
-        "mkdocstrings",
-        "mknotebooks",
-        "pytkdocs_tweaks",
-        "mkdocs_include_exclude_files",
-        "jinja2"),
-    make=() -> run(`mkdocs build`),
-    target="site",
-    devbranch="main")
-=======
 Pkg.activate(@__DIR__)
 
 CondaPkg.withenv() do
@@ -44,8 +26,11 @@
     cd(@__DIR__)
     run(`mkdocs build`)
     cd(current_dir)
+    return
 end
 
-deploydocs(; repo="github.com/LuxDL/Lux.jl.git", push_preview=true, target="site",
-           devbranch="main")
->>>>>>> 874e18fc
+deploydocs(;
+    repo="github.com/LuxDL/Lux.jl.git",
+    push_preview=true,
+    target="site",
+    devbranch="main")